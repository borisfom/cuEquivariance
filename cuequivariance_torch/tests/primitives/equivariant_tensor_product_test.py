--- conflicted
+++ resolved
@@ -18,21 +18,12 @@
 import pytest
 import torch
 import torch._dynamo
-<<<<<<< HEAD
-from utils import (
-    module_with_mode,
-)
-=======
->>>>>>> 3557c314
 
 import cuequivariance as cue
 import cuequivariance_torch as cuet
 from cuequivariance import descriptors
 
 torch._dynamo.config.cache_size_limit = 100
-
-<<<<<<< HEAD
-=======
 
 try:
     import cuequivariance_ops_torch.onnx  # noqa: F401
@@ -221,7 +212,6 @@
     return None
 
 
->>>>>>> 3557c314
 device = torch.device("cuda:0") if torch.cuda.is_available() else torch.device("cpu")
 
 
@@ -414,13 +404,7 @@
     torch.testing.assert_close(res, res_script, atol=atol, rtol=rtol)
 
 
-<<<<<<< HEAD
 export_modes = ["export", "onnx", "trt", "torch_trt", "jit"]
-=======
-# export_modes = ["onnx", "onnx_dynamo", "trt", "torch_trt", "jit"]
-export_modes = ["trt", "onnx"]
->>>>>>> 3557c314
-
 
 @pytest.mark.parametrize("e", make_descriptors())
 @pytest.mark.parametrize("dtype, math_dtype, atol, rtol", settings2)
