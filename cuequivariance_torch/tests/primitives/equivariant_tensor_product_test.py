--- conflicted
+++ resolved
@@ -187,37 +187,8 @@
     torch.testing.assert_close(res, res_script, atol=atol, rtol=rtol)
 
 
-<<<<<<< HEAD
 export_modes = ["script", "export", "onnx", "trt", "jit"]
-=======
-@pytest.mark.parametrize("e", make_descriptors())
-@pytest.mark.parametrize("dtype, math_dtype, atol, rtol", settings2)
-def test_script(
-    e: cue.EquivariantTensorProduct,
-    dtype: torch.dtype,
-    math_dtype: torch.dtype,
-    atol: float,
-    rtol: float,
-):
-    if not torch.cuda.is_available():
-        pytest.skip("CUDA is not available")
-
-    m = cuet.EquivariantTensorProduct(
-        e, layout=cue.mul_ir, use_fallback=False, device=device, math_dtype=math_dtype
-    )
-    inputs = [
-        torch.randn((1024, inp.dim), device=device, dtype=dtype) for inp in e.inputs
-    ]
-    res = m(inputs)
-    m_script = torch.jit.script(m)
-    res_script = m_script(inputs)
-    torch.testing.assert_close(res, res_script, atol=atol, rtol=rtol)
-
-
-# export_modes = ["onnx", "onnx_dynamo", "trt", "torch_trt", "jit"]
-export_modes = ["trt", "onnx"]
-
->>>>>>> 163f5f15
+
 
 @pytest.mark.parametrize("e", make_descriptors())
 @pytest.mark.parametrize("dtype, math_dtype, atol, rtol", settings2)
