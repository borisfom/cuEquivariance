--- conflicted
+++ resolved
@@ -13,12 +13,8 @@
 # See the License for the specific language governing permissions and
 # limitations under the License.
 import logging
-<<<<<<< HEAD
+import math
 from typing import List, Optional
-=======
-import math
-from typing import Optional
->>>>>>> 163f5f15
 
 import torch
 import torch.fx
@@ -50,22 +46,6 @@
 
         self.descriptors = descriptors
 
-<<<<<<< HEAD
-        if any(d.num_operands < 2 for d in descriptors):
-            d0 = next(d for d in descriptors if d.num_operands == 1)
-            descriptors = [d for d in descriptors if d.num_operands >= 2]
-            assert len(descriptors) + 1 == len(self.descriptors)
-            self.f0 = cuet.TensorProduct(
-                d0,
-                device=device,
-                math_dtype=math_dtype,
-                use_fallback=use_fallback,
-            )
-        else:
-            self.f0 = None
-
-=======
->>>>>>> 163f5f15
         descriptors = [
             stp.SegmentedTensorProduct(
                 operands=[stp.Operand.empty_segments(1)] + d.operands,
