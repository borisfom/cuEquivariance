--- conflicted
+++ resolved
@@ -68,6 +68,7 @@
             math_dtype = torch.get_default_dtype()
 
         self.has_cuda = False
+        self.f = None
         self.num_operands = descriptor.num_operands
 
         if use_fallback is False:
@@ -88,20 +89,12 @@
                     "pip install cuequivariance-ops-torch-cu12"
                 )
 
-<<<<<<< HEAD
-        if not self.has_cuda:
-            self.f = _tensor_product_fx(descriptor, device, math_dtype, True)
-
-        self.operands_dims = [ope.size for ope in descriptor.operands]
-=======
-        if use_fallback is False and not self.has_cuda:
-            raise RuntimeError(
-                "`use_fallback` is `False` and no CUDA kernel is available!"
-            )
-
         if self.f is None:
             self.f = _tensor_product_fx(descriptor, device, math_dtype, True)
->>>>>>> 417a5f39
+
+        self.f = _Wrapper(self.f, descriptor)
+
+        self.operands_dims = [ope.size for ope in descriptor.operands]
 
     @torch.jit.ignore
     def __repr__(self):
@@ -110,12 +103,18 @@
         )
         return f"TensorProduct({self.descriptor} {has_cuda_kernel})"
 
-    def forward(self, x0:torch.Tensor, x1:torch.Tensor, x2:Optional[torch.Tensor]=None):
+    def forward(
+        self,
+        x0: torch.Tensor,
+        x1: Optional[torch.Tensor] = None,
+        x2: Optional[torch.Tensor] = None,
+        x3: Optional[torch.Tensor] = None,
+    ):
         r"""
         Perform the tensor product based on the specified descriptor.
 
         Args:
-            inputs (list of torch.Tensor): The input tensors. The number of input tensors should match the number of operands in the descriptor minus one.
+            x0, x1[, x2, x3]: The input tensors. The number of input tensors should match the number of operands in the descriptor minus one.
                 Each input tensor should have a shape of (batch, operand_size) or (1, operand_size)
                 where `operand_size` corresponds to the size of each operand as defined in
                 the tensor product descriptor.
@@ -126,14 +125,21 @@
                 It has a shape of (batch, last_operand_size), where
                 `last_operand_size` is the size of the last operand in the descriptor.
         """
-<<<<<<< HEAD
+
+        if x3 is not None and x2 is not None and x1 is not None:
+            inputs = [x0, x1, x2, x3]
+        elif x2 is not None and x1 is not None:
+            inputs = [x0, x1, x2]
+        elif x1 is not None:
+            inputs = [x0, x1]
+        else:
+            inputs = [x0]
+
         if (
             not torch.jit.is_scripting()
             and not torch.jit.is_tracing()
             and not torch.compiler.is_compiling()
         ):
-            if not isinstance(inputs, (list, tuple)):
-                raise ValueError("inputs should be a list of tensors")
             if len(inputs) != self.num_operands - 1:
                 raise ValueError(
                     f"Expected {self.num_operands - 1} input tensors, got {len(inputs)}"
@@ -147,30 +153,8 @@
                     input.shape[1] == self.operands_dims[oid],
                     f"input {oid} should have shape (batch, {self.operands_dims[oid]}), got {input.shape}",
                 )
-=======
-        if x2 is None:
-            args = [x0, x1]
-        else:
-            args = [x0, x1, x2]
-        return self.f(args)
-
-def to_notypeconv(self, *args, **kwargs):
-    new_kwargs = kwargs.copy()
-    new_kwargs.pop('dtype', None)
-    new_args = [None if isinstance(a, torch.dtype) else a for a in args ]
-    result = self.__original_to(*new_args, **new_kwargs)
-    return result
->>>>>>> 417a5f39
-
-
-def disable_type_conv(t):
-    """
-    This modifier can be used on Tensors or whole Modules
-    to prevent them from being modified during to(dtype=x) calls 
-    """
-    t.__original_to = t.to
-    t.to = to_notypeconv
-    return t
+
+        return self.f(inputs)
 
 
 def to_notypeconv(t, *args, **kwargs):
@@ -216,11 +200,7 @@
             torch.fx.Proxy(graph.placeholder(f"input_{i}"), tracer)
             for i in range(num_inputs)
         ]
-        #for input in inputs:
-        #    if input.ndim == 1:
-        #        input = input.unsqueeze(0)
-        for input in inputs:
-            torch._assert(input.ndim == 2, "input should have ndim=2")
+
         operand_subscripts = [
             f"Z{operand.subscripts}" for operand in descriptor.operands
         ]
@@ -344,7 +324,7 @@
             "No FX implementation for empty paths and non-empty inputs"
         )
 
-    return _Wrapper(graphmod, descriptor)
+    return graphmod
 
 
 class _Caller(torch.nn.Module):
@@ -414,24 +394,6 @@
         self.descriptor = descriptor
 
     def forward(self, args: List[torch.Tensor]):
-        if (
-            not torch.jit.is_scripting()
-            and not torch.jit.is_tracing()
-            and not torch.compiler.is_compiling()
-        ):
-            for oid, arg in enumerate(args):
-                torch._assert(
-                    arg.ndim == 2,
-                    f"input {oid} should have ndim=2",
-                )
-<<<<<<< HEAD
-                torch._assert(
-                    arg.shape[1] == self.descriptor.operands[oid].size,
-                    f"input {oid} should have shape (batch, {self.descriptor.operands[oid].size})",
-                )
-=======
->>>>>>> 417a5f39
-
         return self.module(args)
 
 
@@ -511,10 +473,6 @@
         return FusedTensorProductOp3(descriptor, perm[:2], device, math_dtype)
     elif descriptor.num_operands == 4:
         return FusedTensorProductOp4(descriptor, perm[:3], device, math_dtype)
-<<<<<<< HEAD
-=======
-    # return _Wrapper(
->>>>>>> 417a5f39
 
 
 class FusedTensorProductOp3(torch.nn.Module):
@@ -554,23 +512,18 @@
     def __repr__(self) -> str:
         return f"FusedTensorProductOp3({self.descriptor} (output last operand))"
 
-    def forward(self, inputs: List[torch.Tensor]) -> torch.Tensor:
-        x0, x1 = self._perm(inputs[0], inputs[1])
-
-<<<<<<< HEAD
+    def forward(self, x0: torch.Tensor, x1: torch.Tensor) -> torch.Tensor:
+        x0, x1 = self._perm(x0, x1)
+
         if (
             not torch.jit.is_scripting()
             and not torch.jit.is_tracing()
             and not torch.compiler.is_compiling()
         ):
-=======
-        if not torch.jit.is_scripting() and not torch.compiler.is_compiling():
->>>>>>> 417a5f39
             logger.debug(
                 f"Calling FusedTensorProductOp3: {self.descriptor}, input shapes: {x0.shape}, {x1.shape}"
             )
 
-<<<<<<< HEAD
         torch._assert(x0.ndim == 2, "input should be (batch, dim) or (1, dim)")
         torch._assert(x1.ndim == 2, "input should be (batch, dim) or (1, dim)")
 
@@ -582,8 +535,6 @@
             if x1.shape[0] == 1:
                 x1 = x1.squeeze(0)
 
-=======
->>>>>>> 417a5f39
         # ops.FusedTensorProductOp3 expects inputs
         # of shape (Z, dim) or (dim,)
         return self._f(x0, x1)
@@ -626,23 +577,20 @@
     def __repr__(self) -> str:
         return f"FusedTensorProductOp4({self.descriptor} (output last operand))"
 
-    def forward(self, inputs: List[torch.Tensor]) -> torch.Tensor:
-        x0, x1, x2 = self._perm(inputs[0], inputs[1], inputs[2])
-
-<<<<<<< HEAD
+    def forward(
+        self, x0: torch.Tensor, x1: torch.Tensor, x2: torch.Tensor
+    ) -> torch.Tensor:
+        x0, x1, x2 = self._perm(x0, x1, x2)
+
         if (
             not torch.jit.is_scripting()
             and not torch.jit.is_tracing()
             and not torch.compiler.is_compiling()
         ):
-=======
-        if not torch.jit.is_scripting() and not torch.compiler.is_compiling():
->>>>>>> 417a5f39
             logger.debug(
                 f"Calling FusedTensorProductOp4: {self.descriptor}, input shapes: {x0.shape}, {x1.shape}, {x2.shape}"
             )
 
-<<<<<<< HEAD
         torch._assert(x0.ndim == 2, "input should be (batch, dim) or (1, dim)")
         torch._assert(x1.ndim == 2, "input should be (batch, dim) or (1, dim)")
         torch._assert(x2.ndim == 2, "input should be (batch, dim) or (1, dim)")
@@ -657,8 +605,6 @@
             if x2.shape[0] == 1:
                 x2 = x2.squeeze(0)
 
-=======
->>>>>>> 417a5f39
         # ops.FusedTensorProductOp4 expects inputs
         # of shape (Z, dim) or (dim,)
         return self._f(x0, x1, x2)
@@ -696,33 +642,17 @@
     def __repr__(self):
         return f"TensorProductUniform3x1d({self.descriptor} (output last operand))"
 
-<<<<<<< HEAD
-    def forward(self, inputs: List[torch.Tensor]) -> torch.Tensor:
-        x0, x1 = inputs
-
+    def forward(self, x0: torch.Tensor, x1: torch.Tensor) -> torch.Tensor:
         if (
             not torch.jit.is_scripting()
             and not torch.jit.is_tracing()
             and not torch.compiler.is_compiling()
         ):
-=======
-    def forward(self, x0:torch.Tensor, x1:torch.Tensor) -> torch.Tensor:
-        
-        if not torch.jit.is_scripting() and not torch.compiler.is_compiling():
->>>>>>> 417a5f39
             logger.debug(
                 f"Calling TensorProductUniform3x1d: {self.descriptor}, input shapes: {x0.shape}, {x1.shape}"
             )
-
-<<<<<<< HEAD
         torch._assert(x0.ndim == 2, "input should be (batch, dim) or (1, dim)")
         torch._assert(x1.ndim == 2, "input should be (batch, dim) or (1, dim)")
-=======
-        if x0.ndim == 1:
-            x0 = x0.unsqueeze(0)
-        if x1.ndim == 1:
-            x1 = x1.unsqueeze(0)
->>>>>>> 417a5f39
 
         # ops.TensorProductUniform1d expects inputs
         # of shape (Z, dim) or (1, dim)
@@ -734,36 +664,20 @@
     def __repr__(self):
         return f"TensorProductUniform4x1d({self.descriptor} (output last operand))"
 
-<<<<<<< HEAD
-    def forward(self, inputs: List[torch.Tensor]):
-        x0, x1, x2 = inputs
-
+    def forward(
+        self, x0: torch.Tensor, x1: torch.Tensor, x2: torch.Tensor
+    ) -> torch.Tensor:
         if (
             not torch.jit.is_scripting()
             and not torch.jit.is_tracing()
             and not torch.compiler.is_compiling()
         ):
-=======
-    def forward(self, x0:torch.Tensor, x1:torch.Tensor, x2:torch.Tensor) -> torch.Tensor:
-
-        if not torch.jit.is_scripting() and not torch.compiler.is_compiling():
->>>>>>> 417a5f39
             logger.debug(
                 f"Calling TensorProductUniform4x1d: {self.descriptor}, input shapes: {x0.shape}, {x1.shape}, {x2.shape}"
             )
-
-<<<<<<< HEAD
         torch._assert(x0.ndim == 2, "input should be (batch, dim) or (1, dim)")
         torch._assert(x1.ndim == 2, "input should be (batch, dim) or (1, dim)")
         torch._assert(x2.ndim == 2, "input should be (batch, dim) or (1, dim)")
-=======
-        if x0.ndim == 1:
-            x0 = x0.unsqueeze(0)
-        if x1.ndim == 1:
-            x1 = x1.unsqueeze(0)
-        if x2.ndim == 1:
-            x2 = x2.unsqueeze(0)
->>>>>>> 417a5f39
 
         # ops.TensorProductUniform1d expects inputs
         # of shape (Z, dim) or (1, dim)
