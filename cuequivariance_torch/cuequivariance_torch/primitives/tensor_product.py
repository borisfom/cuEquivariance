--- conflicted
+++ resolved
@@ -117,7 +117,6 @@
         """
         return self.f(inputs)
 
-<<<<<<< HEAD
 def to_notypeconv(self, *args, **kwargs):
     new_kwargs = kwargs.copy()
     new_kwargs.pop('dtype', None)
@@ -132,19 +131,6 @@
     to prevent them from being modified during to(dtype=x) calls 
     """
     t.__original_to = t.to
-=======
-
-def disable_type_conv(t: torch.Tensor):
-    original_to = t.to
-
-    def to_notypeconv(self, *args, **kwargs):
-        new_kwargs = kwargs.copy()
-        new_kwargs.pop("dtype", None)
-        new_args = [None if isinstance(a, torch.dtype) else a for a in args]
-        result = original_to(self, *new_args, **new_kwargs)
-        return result
-
->>>>>>> 66aa1089
     t.to = to_notypeconv
     return t
 
