# SPDX-FileCopyrightText: Copyright (c) 2024 NVIDIA CORPORATION & AFFILIATES. All rights reserved.
# SPDX-License-Identifier: Apache-2.0
#
# Licensed under the Apache License, Version 2.0 (the "License");
# you may not use this file except in compliance with the License.
# You may obtain a copy of the License at
#
# http://www.apache.org/licenses/LICENSE-2.0
#
# Unless required by applicable law or agreed to in writing, software
# distributed under the License is distributed on an "AS IS" BASIS,
# WITHOUT WARRANTIES OR CONDITIONS OF ANY KIND, either express or implied.
# See the License for the specific language governing permissions and
# limitations under the License.
from typing import List, Optional, Union

import torch

import cuequivariance as cue
import cuequivariance_torch as cuet
from cuequivariance.irreps_array.misc_ui import default_layout


class Dispatcher(torch.nn.Module):
    def __init__(self, tp):
        super().__init__()
        self.tp = tp


class Transpose1Dispatcher(Dispatcher):
    def forward(self, inputs: List[torch.Tensor]):
        ret = inputs.copy()
        ret[0] = self.tp[0](ret[0])
        return ret


class Transpose2Dispatcher(Dispatcher):
    def forward(self, inputs: List[torch.Tensor]):
        ret = inputs.copy()
        ret[0] = self.tp[0](ret[0])
        ret[1] = self.tp[1](ret[1])
        return ret


class Transpose3Dispatcher(Dispatcher):
    def forward(self, inputs: List[torch.Tensor]):
        ret = inputs.copy()
        ret[0] = self.tp[0](ret[0])
        ret[1] = self.tp[1](ret[1])
        ret[2] = self.tp[2](ret[2])
        return ret


class Transpose4Dispatcher(Dispatcher):
    def forward(self, inputs: List[torch.Tensor]):
        ret = inputs.copy()
        ret[0] = self.tp[0](ret[0])
        ret[1] = self.tp[1](ret[1])
        ret[2] = self.tp[2](ret[2])
        ret[3] = self.tp[3](ret[3])
        return ret


TRANSPOSE_DISPATCHERS = [
    Transpose1Dispatcher,
    Transpose2Dispatcher,
    Transpose3Dispatcher,
    Transpose4Dispatcher,
]


class TPDispatcher(Dispatcher):
    def forward(
        self,
        inputs: List[torch.Tensor],
        indices: Optional[torch.Tensor] = None,
    ) -> torch.Tensor:
        if indices is not None:
            # TODO: at some point we will have kernel for this
            assert len(inputs) >= 1
            inputs[0] = inputs[0][indices]
        return self.tp(inputs)


class SymmetricTPDispatcher(Dispatcher):
    def forward(
        self,
        inputs: List[torch.Tensor],
        indices: Optional[torch.Tensor] = None,
    ) -> torch.Tensor:
        assert indices is None
        return self.tp(inputs[0])


class IWeightedSymmetricTPDispatcher(Dispatcher):
    def forward(
        self,
        inputs: List[torch.Tensor],
        indices: Optional[torch.Tensor] = None,
    ) -> torch.Tensor:
        x0, x1 = inputs
        if indices is None:
            torch._assert(
                x0.ndim == 2,
                f"Expected x0 to have shape (batch, dim), got {x0.shape}",
            )
            indices = torch.arange(x1.shape[0], dtype=torch.int32, device=x1.device)
        return self.tp(x0, indices, x1)


class EquivariantTensorProduct(torch.nn.Module):
    r"""Equivariant tensor product.

    Args:
        e (cuequivariance.EquivariantTensorProduct): Equivariant tensor product.
        layout (IrrepsLayout): layout for inputs and output.
        layout_in (IrrepsLayout): layout for inputs.
        layout_out (IrrepsLayout): layout for output.
        device (torch.device): device of the Module.
        math_dtype (torch.dtype): dtype for internal computations.
        use_fallback (bool, optional):  Determines the computation method. If `None` (default), a CUDA kernel will be used if available. If `False`, a CUDA kernel will be used, and an exception is raised if it's not available. If `True`, a PyTorch fallback method is used regardless of CUDA kernel availability.
    Raises:
        RuntimeError: If `use_fallback` is `False` and no CUDA kernel is available.

    Examples:
        >>> device = torch.device("cuda") if torch.cuda.is_available() else torch.device("cpu")
        >>> e = cue.descriptors.fully_connected_tensor_product(
        ...    cue.Irreps("SO3", "2x1"), cue.Irreps("SO3", "2x1"), cue.Irreps("SO3", "2x1")
        ... )
        >>> w = torch.ones(1, e.inputs[0].dim, device=device)
        >>> x1 = torch.ones(17, e.inputs[1].dim, device=device)
        >>> x2 = torch.ones(17, e.inputs[2].dim, device=device)
        >>> tp = cuet.EquivariantTensorProduct(e, layout=cue.ir_mul, device=device)
        >>> tp([w, x1, x2])
        tensor([[0., 0., 0., 0., 0., 0.],...)

        You can optionally index the first input tensor:

        >>> w = torch.ones(3, e.inputs[0].dim, device=device)
        >>> indices = torch.randint(3, (17,))
        >>> tp([w, x1, x2], indices=indices)
        tensor([[0., 0., 0., 0., 0., 0.],...)
    """

    def __init__(
        self,
        e: cue.EquivariantTensorProduct,
        *,
        layout: Optional[cue.IrrepsLayout] = None,
        layout_in: Optional[
            Union[cue.IrrepsLayout, tuple[Optional[cue.IrrepsLayout], ...]]
        ] = None,
        layout_out: Optional[cue.IrrepsLayout] = None,
        device: Optional[torch.device] = None,
        math_dtype: Optional[torch.dtype] = None,
        use_fallback: Optional[bool] = None,
    ):
        super().__init__()
        if not isinstance(layout_in, tuple):
            layout_in = (layout_in,) * e.num_inputs
        if len(layout_in) != e.num_inputs:
            raise ValueError(
                f"Expected {e.num_inputs} input layouts, got {len(layout_in)}"
            )
        layout_in = tuple(lay or layout for lay in layout_in)
        layout_out = layout_out or layout
        del layout

        self.etp = e

        transpose_in = torch.nn.ModuleList()
        for layout_used, input_expected in zip(layout_in, e.inputs):
            if isinstance(input_expected, cue.IrrepsAndLayout):
                layout_used = default_layout(layout_used)
                transpose_in.append(
                    cuet.TransposeIrrepsLayout(
                        input_expected.irreps,
                        source=layout_used,
                        target=input_expected.layout,
                        device=device,
                        use_fallback=use_fallback,
                    )
                )
            else:
                assert layout_used is None
                transpose_in.append(torch.nn.Identity())

        # script() requires literal addressing and fails to eliminate dead branches
        self.transpose_in = TRANSPOSE_DISPATCHERS[len(transpose_in) - 1](transpose_in)

        if isinstance(e.output, cue.IrrepsAndLayout):
            layout_out = default_layout(layout_out)
            self.transpose_out = cuet.TransposeIrrepsLayout(
                e.output.irreps,
                source=e.output.layout,
                target=layout_out,
                device=device,
                use_fallback=use_fallback,
            )
        else:
            assert layout_out is None
            self.transpose_out = torch.nn.Identity()

        if (
            len(e.ds) > 1
            or any(d.num_operands != e.num_inputs + 1 for d in e.ds)
            or any(
                d.num_operands == 2 for d in e.ds
            )  # special case for Spherical Harmonics ls = [1]
        ):
            if e.num_inputs == 1:
                self.tp = SymmetricTPDispatcher(
                    cuet.SymmetricTensorProduct(
                        e.ds,
                        device=device,
                        math_dtype=math_dtype,
                        use_fallback=use_fallback,
                    )
                )
            elif e.num_inputs == 2:
                self.tp = IWeightedSymmetricTPDispatcher(
                    cuet.IWeightedSymmetricTensorProduct(
                        e.ds,
                        device=device,
                        math_dtype=math_dtype,
                        use_fallback=use_fallback,
                    )
                )
            else:
                raise NotImplementedError("This should not happen")
        else:
            self.tp = TPDispatcher(
                cuet.TensorProduct(
                    e.ds[0],
                    device=device,
                    math_dtype=math_dtype,
                    use_fallback=use_fallback,
                )
            )

        self.operands_dims = [op.dim for op in e.operands]

    def extra_repr(self) -> str:
        return str(self.etp)

    def forward(
        self,
        inputs: List[torch.Tensor],
        indices: Optional[torch.Tensor] = None,
    ) -> torch.Tensor:
        """
        If ``indices`` is not None, the first input is indexed by ``indices``.
        """
<<<<<<< HEAD
        if (
            not torch.jit.is_scripting()
            and not torch.jit.is_tracing()
            and not torch.compiler.is_compiling()
        ):
            if not isinstance(inputs, (list, tuple)):
                raise ValueError(
                    "inputs should be a list of tensors followed by optional indices"
                )
            if len(inputs) != self.etp.num_inputs:
                raise ValueError(
                    f"Expected {self.etp.num_inputs} inputs, got {len(inputs)}"
                )
            for oid, input in enumerate(inputs):
                torch._assert(
                    input.ndim == 2,
                    f"input {oid} should have ndim=2",
                )
                torch._assert(
                    input.shape[1] == self.operands_dims[oid],
                    f"input {oid} should have shape (batch, {self.operands_dims[oid]}), got {input.shape}",
                )
=======

        # assert len(inputs) == len(self.etp.inputs)
        for a, dim in zip(inputs, self.operands_dims):
            torch._assert(
                a.shape[-1] == dim,
                f"Expected last dimension of input to be {dim}, got {a.shape[-1]}",
            )
>>>>>>> 417a5f39

        # Transpose inputs
        inputs = self.transpose_in(inputs)

        # Compute tensor product
        output = self.tp(inputs, indices)

        # Transpose output
        output = self.transpose_out(output)

        return output<|MERGE_RESOLUTION|>--- conflicted
+++ resolved
@@ -69,7 +69,7 @@
 ]
 
 
-class TPDispatcher(Dispatcher):
+class TPDispatcher(cuet._Wrapper):
     def forward(
         self,
         inputs: List[torch.Tensor],
@@ -77,9 +77,8 @@
     ) -> torch.Tensor:
         if indices is not None:
             # TODO: at some point we will have kernel for this
-            assert len(inputs) >= 1
             inputs[0] = inputs[0][indices]
-        return self.tp(inputs)
+        return self.module(inputs)
 
 
 class SymmetricTPDispatcher(Dispatcher):
@@ -229,14 +228,13 @@
             else:
                 raise NotImplementedError("This should not happen")
         else:
-            self.tp = TPDispatcher(
-                cuet.TensorProduct(
-                    e.ds[0],
-                    device=device,
-                    math_dtype=math_dtype,
-                    use_fallback=use_fallback,
-                )
-            )
+            tp = cuet.TensorProduct(
+                e.ds[0],
+                device=device,
+                math_dtype=math_dtype,
+                use_fallback=use_fallback,
+            )
+            self.tp = TPDispatcher(tp, tp.descriptor)
 
         self.operands_dims = [op.dim for op in e.operands]
 
@@ -245,13 +243,25 @@
 
     def forward(
         self,
-        inputs: List[torch.Tensor],
+        x0: torch.Tensor,
+        x1: Optional[torch.Tensor] = None,
+        x2: Optional[torch.Tensor] = None,
+        x3: Optional[torch.Tensor] = None,
         indices: Optional[torch.Tensor] = None,
     ) -> torch.Tensor:
         """
         If ``indices`` is not None, the first input is indexed by ``indices``.
         """
-<<<<<<< HEAD
+
+        if x3 is not None and x2 is not None and x1 is not None:
+            inputs = [x0, x1, x2, x3]
+        elif x2 is not None and x1 is not None:
+            inputs = [x0, x1, x2]
+        elif x1 is not None:
+            inputs = [x0, x1]
+        else:
+            inputs = [x0]
+
         if (
             not torch.jit.is_scripting()
             and not torch.jit.is_tracing()
@@ -274,15 +284,6 @@
                     input.shape[1] == self.operands_dims[oid],
                     f"input {oid} should have shape (batch, {self.operands_dims[oid]}), got {input.shape}",
                 )
-=======
-
-        # assert len(inputs) == len(self.etp.inputs)
-        for a, dim in zip(inputs, self.operands_dims):
-            torch._assert(
-                a.shape[-1] == dim,
-                f"Expected last dimension of input to be {dim}, got {a.shape[-1]}",
-            )
->>>>>>> 417a5f39
 
         # Transpose inputs
         inputs = self.transpose_in(inputs)
